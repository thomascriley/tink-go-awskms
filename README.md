--- conflicted
+++ resolved
@@ -1,6 +1,3 @@
-<<<<<<< HEAD
-# Tink Go AWS SDK V2 KMS extension
-=======
 # Tink Go AWS KMS extension
 
 <!-- GCP Ubuntu --->
@@ -14,9 +11,49 @@
 **Test** | **GCP Ubuntu**                                                 | **MacOS**
 -------- | -------------------------------------------------------------- | ---------
 Gomod    | [![Gomod_GcpUbuntu][tink_go_awskms_gomod_badge_gcp_ubuntu]](#) | [![Gomod_MacOs][tink_go_awskms_gomod_badge_macos]](#)
->>>>>>> b0ccda7f
 
 This is an extension to the [Tink Go](https://github.com/tink-crypto/tink-go)
-library that provides support for aws-sdk-go-v2.
+library that provides support for AWS KMS.
 
-The official documentation is available at https://developers.google.com/tink.+The official documentation is available at https://developers.google.com/tink.
+
+## Contact and mailing list
+
+If you want to contribute, please read [CONTRIBUTING](docs/CONTRIBUTING.md) and
+send us pull requests. You can also report bugs or file feature requests.
+
+If you'd like to talk to the developers or get notified about major product
+updates, you may want to subscribe to our
+[mailing list](https://groups.google.com/forum/#!forum/tink-users).
+
+## Maintainers
+
+Tink is maintained by (A-Z):
+
+-   Moreno Ambrosin
+-   Taymon Beal
+-   William Conner
+-   Thomas Holenstein
+-   Stefan Kölbl
+-   Charles Lee
+-   Cindy Lin
+-   Fernando Lobato Meeser
+-   Ioana Nedelcu
+-   Sophie Schmieg
+-   Elizaveta Tretiakova
+-   Jürg Wullschleger
+
+Alumni:
+
+-   Haris Andrianakis
+-   Daniel Bleichenbacher
+-   Tanuj Dhir
+-   Thai Duong
+-   Atul Luykx
+-   Rafael Misoczki
+-   Quan Nguyen
+-   Bartosz Przydatek
+-   Enzo Puig
+-   Laurent Simon
+-   Veronika Slívová
+-   Paula Vidas